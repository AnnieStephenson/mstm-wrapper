# Copyright 2011-2013, 2016 Vinothan N. Manoharan, Thomas G. Dimiduk,
# Rebecca W. Perry, Jerome Fung, Ryan McGorty, Anna Wang, Annie Stephenson, and
# Victoria Hwang
#
# This file is part of the mstm-wrapper project.
#
# This package is free software: you can redistribute it and/or modify
# it under the terms of the GNU General Public License as published by
# the Free Software Foundation, either version 3 of the License, or
# (at your option) any later version.
#
# This package is distributed in the hope that it will be useful,
# but WITHOUT ANY WARRANTY; without even the implied warranty of
# MERCHANTABILITY or FITNESS FOR A PARTICULAR PURPOSE.  See the
# GNU General Public License for more details.
#
# You should have received a copy of the GNU General Public License
# along with this package.  If not, see <http://www.gnu.org/licenses/>.

"""
This package provides a python wrapper around the MSTM fortran-90 code
(http://www.eng.auburn.edu/~dmckwski/scatcodes/) written by Daniel Mackowski.
It produces input files, sends them to the mstm executable, parses the
output files, and calculates quantities of interest for static light scattering
measurements.  The mstm executable should be located in the user's path.

Based on work that was originally part of HoloPy
(https://github.com/manoharan-lab/holopy).

.. moduleauthor:: Anna Wang <annawang@seas.harvard.edu>
.. moduleauthor:: Annie Stephenson <stephenson@g.harvard.edu>
.. moduleauthor:: Victoria Hwang <vhwang@g.harvard.edu>
.. moduleauthor:: Vinothan N. Manoharan <vnm@seas.harvard.edu>
"""

import subprocess
import tempfile
import os
import shutil
import numpy as np
import pandas as pd
from scipy import interpolate
from scipy import integrate

class MSTMCalculation:
    """
    Input parameters and methods for running an MSTM calculation.

    Attributes
    ----------
    target : object of class Target
        coordinates and refractive indices of spheres
    wavelength : float or tuple
        wavelength at which to do calculation. If tuple, specifies start
        wavelength, end wavelength, and number of wavelengths.
    num_wavelengths : integer
        number of wavelengths
    theta : array
        polar angles (scattering angles)
    phi : array or None
        azimuthal angles. If phi=None, scattering matrix elements will be
        azimuthally averaged
    azimuthal_average : boolean
        True if azimuthal averaging is on
    fixed_orientation : boolean
        True if fixed orientation; False if random orientation. Not currently
        implemented

    Methods
    -------
    run()
        write input files, open connection to MSTM executable,
        and run the calculation
    """
    def __init__(self, target, wavelength, theta, phi=None, fixed=True,
                 mstm_executable = "mstm"):
        """
        Constructor for MSTMCalculation object.  Searches for the executable in
        the user's path and the package directory.

        Parameters
        ----------
        target : object of class Target
            coordinates and refractive indices of spheres
        wavelength : array
            wavelength (in vacuum) at which to do calculation
        theta : array
            polar angles (scattering angles)
        phi : array (optional)
            azimuthal angles. If phi=None, scattering matrix elements will be
            azimuthally averaged
        mstm_executable : string (optional)
            name of executable.
        """
        self.target = target
        self.wavelength = wavelength
        self.theta = theta
        self.phi = phi
        self.fixed = fixed
        
        if self.phi is None:
            self.azimuthal_average = True
        else:
            self.azimuthal_average = False

        # check if wavelength is tuple (has "len" attribute) or float
        if hasattr(self.wavelength, "__len__"):
            # if tuple, the third component specifies the number of wavelengths
            self.num_wavelengths = self.wavelength[2]
        else:
            self.num_wavelengths = 1

        # get path to current module
        module_dir, _ = os.path.split(os.path.abspath(__file__))

        # Search for the executable in the user's path
        # (relies on shutils.which(), which works only in Python 3.3 and above)
        mstm_path = shutil.which(mstm_executable)
        if mstm_path is None:
            # search in the path to the current module
            mstm_path = shutil.which(mstm_executable, path=module_dir)
            #mstm_path = module_dir + '/mstm.exe' # temporary fix for directory problems
        if mstm_path is None:
            raise RuntimeError("MSTM executable" + " \'" + mstm_executable +
                               "\' " + "not found")

        # underscore means "private" attribute
        self._mstm_path = mstm_path
        self._module_dir = module_dir

    def run(self, delete=True):
        """
        Run the calculation.

        Parameters
        ----------
        delete : boolean (optional)
            True if the temporary directory containing the generated input and
            output files should be deleted after running (default). Setting
            this to False might be useful in debugging.

        Returns
        -------
        MSTMresult object
            results of calculation
        """
        if self.num_wavelengths > 1:
            wavelengths = np.linspace(self.wavelength[0], self.wavelength[1], self.num_wavelengths)
        else:
            wavelengths = np.array(self.wavelength)

        # put input files in a temp directory
        temp_dir = tempfile.mkdtemp()
        current_dir = os.getcwd()
        os.chdir(temp_dir)

        # make angles file
        angle_filename = 'angles.dat'
        if self.azimuthal_average is True:
            phi = np.array([0.0])
        else:
            phi = self.phi
        thetatot = np.repeat(self.theta, len(phi))
        phitot = np.tile(phi, len(self.theta))
        angles = np.vstack((thetatot, phitot))
        angles = angles.transpose()
<<<<<<< HEAD
            
        for wl in wavelengths:
            wavevec = 2*np.pi/wl
            parameters = (self.target.num_spheres, self.target.index_spheres, 
                          self.target.index_matrix)
            np.savetxt(os.path.join(temp_dir, angle_filename), angles, '%5.2f')
    
            # prepare input file for fortran code
            output_name = 'mstm_out1.dat'

            # format sphere sizes and positions
            radii = self.target.radii
            x = self.target.x-np.mean(self.target.x)
            y = self.target.y-np.mean(self.target.y)
            z = self.target.z-np.mean(self.target.z)
            sphere_str = ''
            for k in range(self.target.num_spheres):
                sphere_str += '{0:.10e} {1:.10e} {2:.10e} {3:.10e}\n'.\
                              format(radii[k], x[k], y[k], z[k])
            # convert to Fortran scientific notation, which uses 'd' instead of 'e'
            sphere_str = sphere_str.replace('e', 'd')
            
            # TODO: make changes to input variables based on fixed or random orientation
    
            # make string substitutions to the template and write to the input file
            template_path = os.path.join(self._module_dir, 'input_template.txt')
            with open(template_path, 'r') as template_file:
                template = template_file.read()
            mstm_input = template.format(target = parameters,
                                         spheres = sphere_str,
                                         output_file = output_name,
                                         azimuth_average = \
                                         int(self.azimuthal_average),
                                         random_orientation = int(not self.fixed),
                                         scattering_angle_file = angle_filename,
                                         number_scattering_angles = len(angles),
                                         length_scale_factor = wavevec )
            input_file = open(os.path.join(temp_dir, 'mstm.inp'), 'w')
            input_file.write(mstm_input)
            input_file.close()
    
            # run MSTM fortran executable
            cmd = [self._mstm_path, 'mstm.inp']
            subprocess.check_call(cmd, cwd=temp_dir)
            with open(os.path.join(temp_dir, output_name)) as f1:
                with open(os.path.join(temp_dir, 'mstm_out.dat'), 'a') as f:
                    for line in f1:
                            f.write(line)
=======
        np.savetxt(os.path.join(temp_dir, angle_filename), angles, '%5.2f')

        # prepare input file for fortran code
        output_name = 'mstm_out.dat'
        # check if wavelength is tuple or scalar and set length_scale_factor
        # accordingly
        if self.num_wavelengths > 1:
            wavevec_delta = (2*np.pi/self.wavelength[1] -
                             2*np.pi/self.wavelength[0])/(self.wavelength[2]-1)
            wavevec_start = 2*np.pi/self.wavelength[0]
            # add the fraction of wavevec_delta to avoid round-off error
            wavevec_end = 2*np.pi/self.wavelength[1] + wavevec_delta/2.0
        else:
            wavevec_delta = 0
            wavevec_start = 2*np.pi/self.wavelength
            wavevec_end = wavevec_start
        wavevec_info = [wavevec_start, wavevec_end, wavevec_delta]
        parameters = (self.target.num_spheres, self.target.index_spheres,
                      self.target.index_matrix)

        # format sphere sizes and positions
        radii = self.target.radii
        x = self.target.x-np.mean(self.target.x)
        y = self.target.y-np.mean(self.target.y)
        z = self.target.z-np.mean(self.target.z)
        sphere_str = ''
        for k in range(self.target.num_spheres):
            sphere_str += '{0:.10e} {1:.10e} {2:.10e} {3:.10e}\n'.\
                          format(radii[k], x[k], y[k], z[k])
        # convert to Fortran scientific notation, which uses 'd' instead of 'e'
        sphere_str = sphere_str.replace('e', 'd')

        # make string substitutions to the template and write to the input file
        template_path = os.path.join(self._module_dir, 'input_template.txt')
        with open(template_path, 'r') as template_file:
            template = template_file.read()
        mstm_input = template.format(target = parameters,
                                     spheres = sphere_str,
                                     output_file = output_name,
                                     azimuth_average = \
                                     int(self.azimuthal_average),
                                     scattering_angle_file = angle_filename,
                                     number_scattering_angles = len(angles),
                                     length_scale_factor = wavevec_info)
        input_file = open(os.path.join(temp_dir, 'mstm.inp'), 'w')
        input_file.write(mstm_input)
        input_file.close()

        # run MSTM fortran executable
        cmd = [self._mstm_path, 'mstm.inp']
        subprocess.check_call(cmd, cwd=temp_dir)
>>>>>>> 025ea9df

        # Read from results file
        result = MSTMResult(os.path.join(temp_dir, 'mstm_out.dat'), self)

        # delete temp files
        os.chdir(current_dir)
        if delete:
            shutil.rmtree(temp_dir)

        return result



class MSTMResult:
    """
    Results from running MSTM calculation.  Includes values of the extinction,
    absorption, and scattering efficiencies, and scattering matrix elements as
    a function of theta (and phi, if no azimuthal averaging has been done).

    Attributes
    ----------
    scattering_matrix : pandas DataFrame
        columns are theta, (phi), values of S11-S44
        rows are different angles
    efficiencies : pandas DataFrame
        columns: qext, qabs, qsca
        rows: unpolarized, parallel, perpendicular
    asymmetry : float
        asymmetry parameter
    mstm_calculation : object of type MSTMCalculation
        input values used to do the calculation

    Methods
    -------
    calc_intensity(stokes)
        calculate scattered intensity for given Stokes vector.
    calc_cross_section(stokes, theta_min, theta_max)
        calculate cross-section by integrating azimuthally-averaged intensities
    """
    def __init__(self, output_filename, mstm_calculation):
        """
        Constructor for MSTMResult object.

        Parameters
        ----------
        output_filename : string
            path to MSTM output file
        mstm_calculation : object of type MSTMCalculation
            stores input values used to do the calculation
        """
        self.mstm_calculation = mstm_calculation
        if mstm_calculation.phi is not None:
            num_angles = len(mstm_calculation.theta)*len(mstm_calculation.phi)
        else:
            num_angles = len(mstm_calculation.theta)

        with open(output_filename, "r") as resultfile:
            mstm_result = resultfile.readlines()
        scat_mat_headers = [i for i, j in enumerate(mstm_result)
                            if j.startswith(' scattering matrix elements')]      
        if mstm_calculation.fixed == False:
            qsca_headers =  [i for i, j in enumerate(mstm_result)
                        if j.startswith(' total ext, abs, scat efficiencies')]
        else:
            qsca_headers = [i for i, j in enumerate(mstm_result)
                        if j.startswith(' unpolarized total ext')]

        self.scattering_matrix = []
        for row in scat_mat_headers:
            # need to disable "skip_blank_lines" or the row numbers of the
            # headers won't match those in the file
            if mstm_calculation.fixed == True:
                nr = num_angles
            if mstm_calculation.fixed == False:
                nr = num_angles + 1 # random orientation calculations add a blank line after headers
            dataframe = pd.read_table(output_filename, header = row + 1,
                                      nrows = nr,
                                      delim_whitespace = True,
                                      skip_blank_lines = False)
            if mstm_calculation.fixed == False:
                dataframe.drop(dataframe.index[[0]], inplace = True)
            self.scattering_matrix.append(dataframe)

        self.efficiencies = []
        self.asymmetry = []
        for row in qsca_headers:
            if mstm_calculation.fixed == True:
                dataframe = pd.DataFrame(columns=['qext', 'qabs', 'qsca'],
                                         index=['unpolarized', 'par', 'perp'])
                # read unpolarized values first; this line also contains g
                [qext, qabs, qsca, g] = [float(num) for num in
                                         mstm_result[row+1].split()]
                dataframe.loc['unpolarized'] = [qsca, qabs, qsca]
                dataframe.loc['par'] = [float(num) for num in
                                        mstm_result[row+3].split()]
                dataframe.loc['perp'] = [float(num) for num in
                                         mstm_result[row+5].split()]
            if mstm_calculation.fixed == False:
                dataframe = pd.DataFrame(columns=['qext', 'qabs', 'qsca'],
                                         index=['unpolarized'])
                # read unpolarized values first; this line also contains g
                [qext, qabs, qsca, g] = [float(num) for num in
                                         mstm_result[row+1].split()]
                dataframe.loc['unpolarized'] = [qsca, qabs, qsca]
            self.efficiencies.append(dataframe)
            self.asymmetry.append(g)

        if self.mstm_calculation.num_wavelengths > 1:
            self.wavelength = np.linspace(self.mstm_calculation.wavelength[0], 
                                          self.mstm_calculation.wavelength[1], 
                                          self.mstm_calculation.num_wavelengths)
        else:
            self.wavelength = np.array([self.mstm_calculation.wavelength])


    def calc_intensity(self, stokes):
        """
        Calculate intensity, given the incident Stokes vector

        Parameters
        ----------
        stokes : array
            incident Stokes vector (one-dimensional, 4 elements: I, Q, U, V)

        Returns
        -------
        list of DataFrames :
            one for each wavelength; each DataFrame contains three columns:
            theta, phi, intensity (two columnes when azimuthally averaged)
        """

        intensity = []
        # calculate volume mean radius and geometrical cross-section
        vm_radius = self.mstm_calculation.target.volmean_radius()
        geometric_cross_sec = np.pi*vm_radius**2

        for i in range(self.mstm_calculation.num_wavelengths):
            # S11 (the so-called "phase function") is normalized so that 1/4pi
            # times its integral over all angles is equal to 1.  So we have to
            # correct by multiplying it by a factor of Csca (see Bohren and
            # Huffman sec 3.4 page 73) to get the differential scattering
            # cross-section.
            qsca = self.efficiencies[i].loc['unpolarized', 'qsca']
            csca = qsca*geometric_cross_sec
            # we need to divide by the matrix index for the results to agree
            # with Mie theory for a single spheres. It's not clear why this
            # factor has to appear here.
            prefactor = csca/(2.0*self.mstm_calculation.target.index_matrix)

            mat = self.scattering_matrix[i]
            intensities = prefactor*(mat['11']*stokes[0] +
                                     mat['12']*stokes[1] +
                                     mat['13']*stokes[2] +
                                     mat['14']*stokes[3])
            # label the column in the dataframe
            intensities.name = 'intensity'

            if self.mstm_calculation.azimuthal_average is True:
                dataframe = pd.concat([mat['theta'], intensities], axis = 1)
            else:
                dataframe = pd.concat([mat['theta'], mat['phi'], intensities],
                                      axis = 1)
            intensity.append(dataframe)

        return intensity

    def calc_cross_section(self, stokes, theta_min, theta_max):
        """
        Calculate the cross section from wavelength.
        If theta = 0-180, the cross section calculated is the total
        cross section
        If theta = 90-180, the cross section caclulated is the
        reflection cross section, which is proportional to the reflectivity

        Parameters
        ----------
        target : an object of the Target class
        theta_min : float
            lower integration limit on theta, in degrees
        theta_max : float
            upper integration limit on theta, in degrees

        Returns
        -------
        numpy array:
        cross_section
        """
        # TODO : should check to make sure theta_min and theta_max are within
        # the range of theta that has been calculated
        if self.mstm_calculation.azimuthal_average is False:
            raise ValueError("This calculation requires azimuthal averaging;\n"+
                             "Make sure phi=None in the MSTM calculation.")
        num_wavelengths = self.mstm_calculation.num_wavelengths
        intensity = self.calc_intensity(stokes)
        cross_section = np.zeros(num_wavelengths)
        for i in range(num_wavelengths):
            theta = intensity[i]['theta'].as_matrix()
            theta = theta * np.pi/180.
            integrand = (intensity[i]['intensity']*np.sin(theta))
            f = interpolate.interp1d(theta, integrand.as_matrix())
            cross_section[i], err = integrate.quad(f, theta_min*np.pi/180,
                                                   theta_max*np.pi/180)

        return cross_section
        
    def calc_reflectance(self, stokes):
        """
        Calculation of the reflectance as a function of wavelength.
        Valid only for assemblies where the volume mean radius is greater than 
        the incident wavelength
        See page 122 of Bohren-Huffman for derivation of formula
    
        Parameters
        ----------
        stokes: stokes vector of incident light

        Returns
        -------
        numpy array:
        R
        """
        vm_radius = self.mstm_calculation.target.volmean_radius()
        R = self.calc_cross_section(stokes, 90, 180)/(np.pi*vm_radius**2)
        return R

class Target:
    """
    Class to contain data describing the sphere assemblies that scatter the
    light

    Attributes
    ----------
    x : array
        x-coordinates of spheres in assembly
    y : array
        y-coordinates of spheres in assembly
    z : array
        z-coordinates of spheres in assembly
    radii : array
        radii of spheres in assembly
    index_matrix : array
        refractive index of medium surrounding spheres
    index_spheres : array
        refractive index of spheres

    Notes
    -----
    x, y, z, and radii must be in same units, and must also match units of
    wavelength of incident light
    """
    def __init__(self, x, y, z, radii, index_matrix, index_spheres):
        """
        Constructor for object of the Target class.
        """
        self.num_spheres = len(x)
        self.x = x
        self.y = y
        self.z = z
        self.radii = radii
        self.index_matrix = index_matrix
        self.index_spheres = index_spheres

    def volmean_radius(self):
        """
        Calculates volume-mean radius.  This quantity is needed to calculate
        the (dimensional) cross-sections from the efficiencies.
        """
        return np.power(np.sum(np.power(self.radii, 3)), 1./3)<|MERGE_RESOLUTION|>--- conflicted
+++ resolved
@@ -164,7 +164,6 @@
         phitot = np.tile(phi, len(self.theta))
         angles = np.vstack((thetatot, phitot))
         angles = angles.transpose()
-<<<<<<< HEAD
             
         for wl in wavelengths:
             wavevec = 2*np.pi/wl
@@ -213,59 +212,6 @@
                 with open(os.path.join(temp_dir, 'mstm_out.dat'), 'a') as f:
                     for line in f1:
                             f.write(line)
-=======
-        np.savetxt(os.path.join(temp_dir, angle_filename), angles, '%5.2f')
-
-        # prepare input file for fortran code
-        output_name = 'mstm_out.dat'
-        # check if wavelength is tuple or scalar and set length_scale_factor
-        # accordingly
-        if self.num_wavelengths > 1:
-            wavevec_delta = (2*np.pi/self.wavelength[1] -
-                             2*np.pi/self.wavelength[0])/(self.wavelength[2]-1)
-            wavevec_start = 2*np.pi/self.wavelength[0]
-            # add the fraction of wavevec_delta to avoid round-off error
-            wavevec_end = 2*np.pi/self.wavelength[1] + wavevec_delta/2.0
-        else:
-            wavevec_delta = 0
-            wavevec_start = 2*np.pi/self.wavelength
-            wavevec_end = wavevec_start
-        wavevec_info = [wavevec_start, wavevec_end, wavevec_delta]
-        parameters = (self.target.num_spheres, self.target.index_spheres,
-                      self.target.index_matrix)
-
-        # format sphere sizes and positions
-        radii = self.target.radii
-        x = self.target.x-np.mean(self.target.x)
-        y = self.target.y-np.mean(self.target.y)
-        z = self.target.z-np.mean(self.target.z)
-        sphere_str = ''
-        for k in range(self.target.num_spheres):
-            sphere_str += '{0:.10e} {1:.10e} {2:.10e} {3:.10e}\n'.\
-                          format(radii[k], x[k], y[k], z[k])
-        # convert to Fortran scientific notation, which uses 'd' instead of 'e'
-        sphere_str = sphere_str.replace('e', 'd')
-
-        # make string substitutions to the template and write to the input file
-        template_path = os.path.join(self._module_dir, 'input_template.txt')
-        with open(template_path, 'r') as template_file:
-            template = template_file.read()
-        mstm_input = template.format(target = parameters,
-                                     spheres = sphere_str,
-                                     output_file = output_name,
-                                     azimuth_average = \
-                                     int(self.azimuthal_average),
-                                     scattering_angle_file = angle_filename,
-                                     number_scattering_angles = len(angles),
-                                     length_scale_factor = wavevec_info)
-        input_file = open(os.path.join(temp_dir, 'mstm.inp'), 'w')
-        input_file.write(mstm_input)
-        input_file.close()
-
-        # run MSTM fortran executable
-        cmd = [self._mstm_path, 'mstm.inp']
-        subprocess.check_call(cmd, cwd=temp_dir)
->>>>>>> 025ea9df
 
         # Read from results file
         result = MSTMResult(os.path.join(temp_dir, 'mstm_out.dat'), self)
